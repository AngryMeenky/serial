--- conflicted
+++ resolved
@@ -13,13 +13,9 @@
 # Use clang if available
 IF(EXISTS /usr/bin/clang)
   set(CMAKE_CXX_COMPILER /usr/bin/clang++)
-<<<<<<< HEAD
   set(CMAKE_OSX_DEPLOYMENT_TARGET "")
   # set(CMAKE_CXX_FLAGS "-ferror-limit=5 -std=c++0x -stdlib=libc++")
   set(CMAKE_CXX_FLAGS "-ferror-limit=5")
-=======
-  set(CMAKE_CXX_FLAGS "-ferror-limit=5 -std=c++0x -stdlib=libc++")
->>>>>>> 99bf74fa
 ENDIF(EXISTS /usr/bin/clang)
 
 option(SERIAL_BUILD_TESTS "Build all of the Serial tests." OFF)
