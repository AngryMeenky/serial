--- conflicted
+++ resolved
@@ -25,141 +25,15 @@
 using ::serial::Serial;
 using std::string;
 
-<<<<<<< HEAD
-Serial::Serial_pimpl::Serial_pimpl (const std::string &port, int baudrate,
-                            long timeout, bytesize_t bytesize,
-                            parity_t parity, stopbits_t stopbits,
-                            flowcontrol_t flowcontrol)
-: port(port), baudrate(baudrate), timeout(timeout), bytesize(bytesize),
-  parity(parity), stopbits(stopbits), flowcontrol(flowcontrol)
+Serial::SerialImpl::SerialImpl (const string &port, int baudrate,
+                                long timeout, bytesize_t bytesize,
+                                parity_t parity, stopbits_t stopbits,
+                                flowcontrol_t flowcontrol)
+: fd_(-1), isOpen_(false), interCharTimeout_(-1), port_(port),
+  baudrate_(baudrate), timeout_(timeout), bytesize_(bytesize),
+  parity_(parity), stopbits_(stopbits), flowcontrol_(flowcontrol)
 {
-  this->fd = -1;
-}
-
-Serial::Serial_pimpl::~Serial_pimpl () {
-  if (this->isOpen())
-    this->close();
-}
-
-void
-Serial::Serial_pimpl::open () {
-  
-}
-
-void
-Serial::Serial_pimpl::close () {
-  this->fd = -1;
-}
-bool
-Serial::Serial_pimpl::isOpen () {
-  return false;
-}
-
-size_t
-Serial::Serial_pimpl::read (unsigned char* buffer, size_t size) {
-  return 0;
-}
-
-std::string
-Serial::Serial_pimpl::read (size_t size) {
-  return "";
-}
-
-size_t
-Serial::Serial_pimpl::read (std::string &buffer, size_t size) {
-  return 0;
-}
-
-size_t
-Serial::Serial_pimpl::write (unsigned char* data, size_t length) {
-  return 0;
-}
-
-size_t
-Serial::Serial_pimpl::write (const std::string &data) {
-  return 0;
-}
-
-void
-Serial::Serial_pimpl::setPort (const std::string &port) {
-  
-}
-
-std::string
-Serial::Serial_pimpl::getPort () const {
-  return this->port;
-}
-
-void
-Serial::Serial_pimpl::setTimeout (long timeout) {
-  
-}
-
-long
-Serial::Serial_pimpl::getTimeout () const {
-  return this->timeout;
-}
-
-void
-Serial::Serial_pimpl::setBaudrate (int baudrate) {
-  
-}
-
-int
-Serial::Serial_pimpl::getBaudrate () const {
-  return this->baudrate;
-}
-
-void
-Serial::Serial_pimpl::setBytesize (bytesize_t bytesize) {
-  
-}
-
-bytesize_t
-Serial::Serial_pimpl::getBytesize () const {
-  return this->bytesize;
-}
-
-void
-Serial::Serial_pimpl::setParity (parity_t parity) {
-  
-}
-
-parity_t
-Serial::Serial_pimpl::getParity () const {
-  return this->parity;
-}
-
-void
-Serial::Serial_pimpl::setStopbits (stopbits_t stopbits) {
-  
-}
-
-stopbits_t
-Serial::Serial_pimpl::getStopbits () const {
-  return this->stopbits;
-}
-
-void
-Serial::Serial_pimpl::setFlowcontrol (flowcontrol_t flowcontrol) {
-  
-}
-
-flowcontrol_t
-Serial::Serial_pimpl::getFlowcontrol () const {
-  return this->flowcontrol;
-=======
-Serial::SerialImpl::SerialImpl (const string &port, int baudrate,
-                                    long timeout, bytesize_t bytesize,
-                                    parity_t parity, stopbits_t stopbits,
-																		flowcontrol_t flowcontrol)
-: fd_(-1), isOpen_(false), interCharTimeout_(-1), port_(port), baudrate_(baudrate),
-  timeout_(timeout), bytesize_(bytesize), parity_(parity), stopbits_(stopbits),
-	flowcontrol_(flowcontrol)
-{
-	if (port_.empty() == false) {
-		this->open();
-	}
+  if (port_.empty() == false) this->open();
 }
 
 Serial::SerialImpl::~SerialImpl () {
@@ -168,46 +42,34 @@
 
 void
 Serial::SerialImpl::open () {
-	if (port_.empty() == false) {
-		throw "error";
-	}
-	if (isOpen_ == false) {
-		throw "error";
-	}
-	
-	fd_ = ::open (port_.c_str(), O_RDWR | O_NOCTTY | O_NONBLOCK);
-	
-	if (fd_ == -1) {
-//		printf("Error opening serial port %s - %s(%d).\n",
-//		       port.c_str(), strerror(errno), errno);
-		throw "Error"; // Error
-	}
-	
-	reconfigurePort();
-	isOpen_ = true;
+  if (port_.empty() == false) throw "error";
+  if (isOpen_ == false) throw "error";
+  
+  fd_ = ::open (port_.c_str(), O_RDWR | O_NOCTTY | O_NONBLOCK);
+  
+  if (fd_ == -1) throw "Error";
+  
+  reconfigurePort();
+  isOpen_ = true;
 }
 
 void
 Serial::SerialImpl::reconfigurePort () {
-	if (fd_ == -1) {
-		throw "Error"; // Can only operate on a valid file descriptor
-	}
-	
-	struct termios options; // The current options for the file descriptor
-	struct termios originalTTYAttrs; // The orignal file descriptor options
-	
+  if (fd_ == -1) throw "Error"; // Can only operate on a valid file descriptor
+  
+  struct termios options; // The current options for the file descriptor
+  struct termios originalTTYAttrs; // The orignal file descriptor options
+  
   uint8_t vmin = 0, vtime = 0;                // timeout is done via select
   if (interCharTimeout_ == -1) {
-		vmin = 1;
-  	vtime = int(interCharTimeout_ * 10);
-	}
-	
-	if (tcgetattr(fd_, &originalTTYAttrs) == -1) {
-		throw "Error";
-	}
-	
-	options = originalTTYAttrs;
-	
+    vmin = 1;
+    vtime = int(interCharTimeout_ * 10);
+  }
+  
+  if (tcgetattr(fd_, &originalTTYAttrs) == -1) throw "Error";
+  
+  options = originalTTYAttrs;
+  
   // set up raw mode / no echo / binary
   options.c_cflag |=  (CLOCAL|CREAD);
   options.c_lflag &= ~(ICANON|ECHO|ECHOE|ECHOK|ECHONL|
@@ -219,12 +81,12 @@
   options.c_iflag &= ~IUCLC;
 #endif
 #ifdef PARMRK
-	options.c_iflag &= ~PARMRK;
+  options.c_iflag &= ~PARMRK;
 #endif
 
   // setup baud rate
-	// TODO(ash_git): validate baud rate
-	cfsetspeed(&options, baudrate_);
+  // TODO(ash_git): validate baud rate
+  cfsetspeed(&options, baudrate_);
 
   // setup char len
   options.c_cflag &= ~CSIZE;
@@ -245,23 +107,23 @@
       options.c_cflag |=  (CSTOPB);  // XXX same as TWO.. there is no POSIX support for 1.5
   else if (stopbits_ == STOPBITS_TWO)
       options.c_cflag |=  (CSTOPB);
-	else 
+  else 
       throw "ValueError(Invalid stop bit specification:)";
   // setup parity
   options.c_iflag &= ~(INPCK|ISTRIP);
   if (parity_ == PARITY_NONE) {
     options.c_cflag &= ~(PARENB|PARODD);
   }
-	else if (parity_ == PARITY_EVEN) {
+  else if (parity_ == PARITY_EVEN) {
     options.c_cflag &= ~(PARODD);
     options.c_cflag |=  (PARENB);
   } 
-	else if (parity_ == PARITY_ODD) {
+  else if (parity_ == PARITY_ODD) {
     options.c_cflag |=  (PARENB|PARODD);
   }
-	else {
+  else {
     throw "ValueError(Invalid parity:";
-	}
+  }
   // setup flow control
   // xonxoff
 #ifdef IXANY
@@ -283,7 +145,7 @@
     options.c_cflag &= ~(CRTSCTS);
 #elif defined CNEW_RTSCTS
   if (rtscts_)
-	  options.c_cflag |=  (CNEW_RTSCTS);
+    options.c_cflag |=  (CNEW_RTSCTS);
   else
     options.c_cflag &= ~(CNEW_RTSCTS);
 #else
@@ -297,18 +159,18 @@
   options.c_cc[VTIME] = vtime;
 
   // activate settings
-	::tcsetattr(fd_, TCSANOW, &options);
+  ::tcsetattr(fd_, TCSANOW, &options);
 }
 
 void
 Serial::SerialImpl::close () {
-	if (isOpen_ == true) {
-		if (fd_ != -1) {
-			::close(fd_);
-			fd_ = -1;
-		}
-		isOpen_ = false;
-	}
+  if (isOpen_ == true) {
+    if (fd_ != -1) {
+      ::close(fd_);
+      fd_ = -1;
+    }
+    isOpen_ = false;
+  }
 }
 
 bool
@@ -318,73 +180,69 @@
 
 size_t
 Serial::SerialImpl::available () {
-	if (!isOpen_) {
-		return 0;
-	}
-	int count = 0;
-	int result = ioctl(fd_, TIOCINQ, &count);
-	if (result == 0) {
-		return count;
-	}
-	else {
-		throw "Error";
-	}
+  if (!isOpen_) {
+    return 0;
+  }
+  int count = 0;
+  int result = ioctl(fd_, TIOCINQ, &count);
+  if (result == 0) {
+    return count;
+  } else {
+    throw "Error";
+  }
 }
 
 string
 Serial::SerialImpl::read (size_t size) {
-  if (!isOpen_) {
-  	throw "PortNotOpenError()"; //
-  }
-	string message = "";
-	char buf[1024];
-	fd_set readfds;
+  if (!isOpen_) throw "PortNotOpenError()";
+  string message = "";
+  char buf[1024];
+  fd_set readfds;
   while (message.length() < size) {
-		FD_ZERO(&readfds);
-		FD_SET(fd_, &readfds);
-		struct timeval timeout;
-		timeout.tv_sec = timeout_ / 1000;
-		timeout.tv_usec = timeout_ % 1000;
-		int r = select(1, &readfds, NULL, NULL, &timeout);
-	
-		if (r == -1 && errno == EINTR)
-			continue;
-
-		if (r == -1) {
+    FD_ZERO(&readfds);
+    FD_SET(fd_, &readfds);
+    struct timeval timeout;
+    timeout.tv_sec = timeout_ / 1000;
+    timeout.tv_usec = timeout_ % 1000;
+    int r = select(1, &readfds, NULL, NULL, &timeout);
+
+    if (r == -1 && errno == EINTR)
+      continue;
+
+    if (r == -1) {
       perror("select()");
       exit(EXIT_FAILURE);
     }
 
     if (FD_ISSET(fd_, &readfds)) {
-			memset(buf, 0, 1024);
-			size_t bytes_read = ::read(fd_, buf, 1024);
-	    // read should always return some data as select reported it was
-	    // ready to read when we get to this point.
-	    if (bytes_read < 1) {
-	        // Disconnected devices, at least on Linux, show the
-	        // behavior that they are always ready to read immediately
-	        // but reading returns nothing.
-	        throw "SerialException('device reports readiness to read but returned no data (device disconnected?)')";
-			}
-	    message.append(buf, bytes_read);
-		}
-		else {
-			break; // Timeout
-		}
-	}
+      memset(buf, 0, 1024);
+      size_t bytes_read = ::read(fd_, buf, 1024);
+      // read should always return some data as select reported it was
+      // ready to read when we get to this point.
+      if (bytes_read < 1) {
+          // Disconnected devices, at least on Linux, show the
+          // behavior that they are always ready to read immediately
+          // but reading returns nothing.
+          throw "SerialException('device reports readiness to read but returned no data (device disconnected?)')";
+      }
+      message.append(buf, bytes_read);
+    }
+    else {
+      break; // Timeout
+    }
+  }
   return message;
 }
 
 size_t
 Serial::SerialImpl::write (const string &data) {
-  if (isOpen_ == false) {
-		throw "portNotOpenError";
-	}
+  if (isOpen_ == false) throw "portNotOpenError";
+
   size_t t = data.length();
-	size_t n = ::write(fd_, data.c_str(), data.length());
-	if (n == -1) {
-		throw "Write error";
-	}
+  size_t n = ::write(fd_, data.c_str(), data.length());
+  if (n == -1) {
+    throw "Write error";
+  }
   return n;
 }
 
@@ -410,8 +268,8 @@
 
 void
 Serial::SerialImpl::setBaudrate (int baudrate) {
-	baudrate_ = baudrate;
-	reconfigurePort();
+  baudrate_ = baudrate;
+  reconfigurePort();
 }
 
 int
@@ -421,7 +279,7 @@
 
 void
 Serial::SerialImpl::setBytesize (serial::bytesize_t bytesize) {
-	bytesize_ = bytesize;
+  bytesize_ = bytesize;
 }
 
 serial::bytesize_t
@@ -457,10 +315,9 @@
 serial::flowcontrol_t
 Serial::SerialImpl::getFlowcontrol () const {
   return flowcontrol_;
->>>>>>> 99bf74fa
-}
-
-
-
-
-
+}
+
+
+
+
+
