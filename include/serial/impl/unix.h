/*!
 * \file serial/impl/unix.h
 * \author  William Woodall <wjwwood@gmail.com>
 * \author  John Harrison <ash@greaterthaninfinity.com>
 * \version 0.1
 *
 * \section LICENSE
 *
 * The MIT License
 *
 * Copyright (c) 2011 William Woodall
 *
 * Permission is hereby granted, free of charge, to any person obtaining a 
 * copy of this software and associated documentation files (the "Software"),
 * to deal in the Software without restriction, including without limitation
 * the rights to use, copy, modify, merge, publish, distribute, sublicense,
 * and/or sell copies of the Software, and to permit persons to whom the
 * Software is furnished to do so, subject to the following conditions:
 *
 * The above copyright notice and this permission notice shall be included in
 * all copies or substantial portions of the Software.
 *
 * THE SOFTWARE IS PROVIDED "AS IS", WITHOUT WARRANTY OF ANY KIND, EXPRESS OR
 * IMPLIED, INCLUDING BUT NOT LIMITED TO THE WARRANTIES OF MERCHANTABILITY,
 * FITNESS FOR A PARTICULAR PURPOSE AND NONINFRINGEMENT. IN NO EVENT SHALL THE
 * AUTHORS OR COPYRIGHT HOLDERS BE LIABLE FOR ANY CLAIM, DAMAGES OR OTHER
 * LIABILITY, WHETHER IN AN ACTION OF CONTRACT, TORT OR OTHERWISE, ARISING 
 * FROM, OUT OF OR IN CONNECTION WITH THE SOFTWARE OR THE USE OR OTHER 
 * DEALINGS IN THE SOFTWARE.
 *
 * \section DESCRIPTION
 *
 * This provides a unix based pimpl for the Serial class.
 */

#ifndef SERIAL_IMPL_UNIX_H
#define SERIAL_IMPL_UNIX_H

#include "serial/serial.h"

namespace serial {

using std::string;

class serial::Serial::SerialImpl {
public:
  SerialImpl (const string &port,
             int baudrate,
             long timeout,
             bytesize_t bytesize,
             parity_t parity,
             stopbits_t stopbits,
             flowcontrol_t flowcontrol);

  virtual ~SerialImpl ();

  void open ();
  void close ();
  bool isOpen ();

	size_t available ();
  string read (size_t size = 1);
  size_t write (const string &data);
	
	void flush ();
	void flushInput ();
	void flushOutput ();

	void sendBreak();
	void setBreak();
	void setRTS();
	void setDTR();
	void getCTS();
	void getDSR();
	void getRI();
	void getCD();

  void setPort (const string &port);
  string getPort () const;

  void setTimeout (long timeout);
  long getTimeout () const;

  void setBaudrate (int baudrate);
  int getBaudrate () const;

  void setBytesize (bytesize_t bytesize);
  bytesize_t getBytesize () const;

  void setParity (parity_t parity);
  parity_t getParity () const;

  void setStopbits (stopbits_t stopbits);
  stopbits_t getStopbits () const;

  void setFlowcontrol (flowcontrol_t flowcontrol);
  flowcontrol_t getFlowcontrol () const;

<<<<<<< HEAD
private:
  // Serial handle
  int fd;
  
  // Parameters
  std::string port;
  int baudrate;
  long timeout;
  bytesize_t bytesize;
  parity_t parity;
  stopbits_t stopbits;
  flowcontrol_t flowcontrol;
=======
protected:
	void reconfigurePort ();
>>>>>>> 99bf74fa

private:
  int fd_; // The current file descriptor.

	bool isOpen_;
	
	int interCharTimeout_;
	int writeTimeout_;
	int xonxoff_;
	int rtscts_;

	string port_;               // Path to the file descriptor
	int baudrate_;              // Baudrate
	long timeout_;              // Timeout for read operations
	bytesize_t bytesize_;       // Size of the bytes
	parity_t parity_;           // Parity
	stopbits_t stopbits_;       // Stop Bits
	flowcontrol_t flowcontrol_; // Flow Control
};

}

#endif // SERIAL_IMPL_UNIX_H<|MERGE_RESOLUTION|>--- conflicted
+++ resolved
@@ -58,22 +58,22 @@
   void close ();
   bool isOpen ();
 
-	size_t available ();
+  size_t available ();
   string read (size_t size = 1);
   size_t write (const string &data);
-	
-	void flush ();
-	void flushInput ();
-	void flushOutput ();
 
-	void sendBreak();
-	void setBreak();
-	void setRTS();
-	void setDTR();
-	void getCTS();
-	void getDSR();
-	void getRI();
-	void getCD();
+  void flush ();
+  void flushInput ();
+  void flushOutput ();
+
+  void sendBreak();
+  void setBreak();
+  void setRTS();
+  void setDTR();
+  void getCTS();
+  void getDSR();
+  void getRI();
+  void getCD();
 
   void setPort (const string &port);
   string getPort () const;
@@ -96,41 +96,26 @@
   void setFlowcontrol (flowcontrol_t flowcontrol);
   flowcontrol_t getFlowcontrol () const;
 
-<<<<<<< HEAD
-private:
-  // Serial handle
-  int fd;
-  
-  // Parameters
-  std::string port;
-  int baudrate;
-  long timeout;
-  bytesize_t bytesize;
-  parity_t parity;
-  stopbits_t stopbits;
-  flowcontrol_t flowcontrol;
-=======
 protected:
-	void reconfigurePort ();
->>>>>>> 99bf74fa
+  void reconfigurePort ();
 
 private:
   int fd_; // The current file descriptor.
 
-	bool isOpen_;
-	
-	int interCharTimeout_;
-	int writeTimeout_;
-	int xonxoff_;
-	int rtscts_;
+  bool isOpen_;
+  
+  int interCharTimeout_;
+  int writeTimeout_;
+  int xonxoff_;
+  int rtscts_;
 
-	string port_;               // Path to the file descriptor
-	int baudrate_;              // Baudrate
-	long timeout_;              // Timeout for read operations
-	bytesize_t bytesize_;       // Size of the bytes
-	parity_t parity_;           // Parity
-	stopbits_t stopbits_;       // Stop Bits
-	flowcontrol_t flowcontrol_; // Flow Control
+  string port_;               // Path to the file descriptor
+  int baudrate_;              // Baudrate
+  long timeout_;              // Timeout for read operations
+  bytesize_t bytesize_;       // Size of the bytes
+  parity_t parity_;           // Parity
+  stopbits_t stopbits_;       // Stop Bits
+  flowcontrol_t flowcontrol_; // Flow Control
 };
 
 }
